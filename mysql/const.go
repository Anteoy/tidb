--- conflicted
+++ resolved
@@ -226,11 +226,7 @@
 }
 
 // AllGlobalPrivs is all the privileges in global scope.
-<<<<<<< HEAD
-var AllGlobalPrivs = []PrivilegeType{SelectPriv, InsertPriv, UpdatePriv, DeletePriv, CreatePriv, DropPriv, ProcessPriv, GrantPriv, AlterPriv, ShowDBPriv, ExecutePriv, IndexPriv, CreateUserPriv}
-=======
-var AllGlobalPrivs = []PrivilegeType{SelectPriv, InsertPriv, UpdatePriv, DeletePriv, CreatePriv, DropPriv, GrantPriv, AlterPriv, ShowDBPriv, SuperPriv, ExecutePriv, IndexPriv, CreateUserPriv}
->>>>>>> b6ff4ad4
+var AllGlobalPrivs = []PrivilegeType{SelectPriv, InsertPriv, UpdatePriv, DeletePriv, CreatePriv, DropPriv, ProcessPriv, GrantPriv, AlterPriv, ShowDBPriv, SuperPriv, ExecutePriv, IndexPriv, CreateUserPriv}
 
 // Priv2Str is the map for privilege to string.
 var Priv2Str = map[PrivilegeType]string{
